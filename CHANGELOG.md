# Changelog

## [Unreleased] - 2025-??

### Added

- `warp.autograd.gradcheck`, `function_jacobian`, `function_jacobian_fd` now also accept arbitrary Python functions that have Warp arrays as inputs and outputs.
- `warp.autograd.gradcheck_tape` now has additional optional arguments `reverse_launches` and `skip_to_launch_index`.
- Added preview of Tile Cholesky factorization and solve APIs through `tile_cholesky` and `tile_cholesky_solve`, as well as helpers `tile_tril` and `tile_add_diag`. Those are preview APIs and subject to change.
- Support `assert` statements in kernels ([docs](https://nvidia.github.io/warp/debugging.html#assertions)).
  Assertions can only be triggered in `"debug"` mode ([GH-366](https://github.com/NVIDIA/warp/issues/336)).
- Add optimization example for soft-body properties ([GH-419](https://github.com/NVIDIA/warp/pull/419)).
- Add per-module option to disable fused floating point operations, use `wp.set_module_options({"fuse_fp": False})`
  ([GH-379](https://github.com/NVIDIA/warp/issues/379)).
- Add per-module option to add CUDA-C line information for profiling, use `wp.set_module_options({"lineinfo": True})`.
- Add `example_tile_walker.py`, which reworks the existing `walker.py` to use Warp's tile API for matrix multiplication.

### Changed

- Files in the kernel cache will be named according to their directory. Previously, all files began with
  `module_codegen` ([GH-431](https://github.com/NVIDIA/warp/issues/431)).
- Emit deprecation warnings for the use of the `owner` and `length` keywords in
  the `wp.array` initializer.
- Avoid recompilation of modules when changing `block_dim`.

### Fixed

- Fix autodiff Jacobian computation in `warp.autograd.jacobian_ad` where in some cases gradients were not zero-ed out properly.
- Fix plotting issues in `warp.autograd.jacobian_plot`.
- Fix errors during graph capture caused by module unloading ([GH-401](https://github.com/NVIDIA/warp/issues/401)).
- Fix allocating arrays with strides ([GH-404](https://github.com/NVIDIA/warp/issues/404)).
- Fix `ImportError` exception being thrown during `OpenGLRenderer` interpreter shutdown on Windows
  ([GH-412](https://github.com/NVIDIA/warp/issues/412)).
- Fix scale and rotation issues with the rock geometry used in the granular collision SDF example
  ([GH-409](https://github.com/NVIDIA/warp/issues/409)).
- Fix so that `wp.Tape.zero()` zeroes gradients passed via the 'grads' parameter in `wp.Tape.backward()` ([GH-407](https://github.com/NVIDIA/warp/issues/407)).
- Fix the OpenGL renderer not working when multiple instances exist at the same time ([GH-385](https://github.com/NVIDIA/warp/issues/385)).
- Negative constants evaluate to compile-time constants (fixes [GH-403](https://github.com/NVIDIA/warp/issues/403))
- Fix `AttributeError` crash in the OpenGL renderer when moving the camera ([GH-426](https://github.com/NVIDIA/warp/issues/426)).
<<<<<<< HEAD
- Fix `tile_register_t` `extract()` and `valid()` methods.
=======
- Fix the OpenGL renderer now correctly displaying duplicate cylinder shapes ([GH-388](https://github.com/NVIDIA/warp/issues/388)).
- Fix the OpenGL renderer now correctly displaying duplicate capsule, cone, and cylinder shapes ([GH-388](https://github.com/NVIDIA/warp/issues/388)).
- Fix the OpenGL renderer now correctly displaying duplicate cylinder and mesh shapes ([GH-388](https://github.com/NVIDIA/warp/issues/388)).
>>>>>>> 41ef6ca6

## [1.5.1] - 2025-01-02

### Added

- Add PyTorch basics and custom operators notebooks to the `notebooks` directory.
- Update PyTorch interop docs to include section on custom operators
  ([docs](https://nvidia.github.io/warp/modules/interoperability.html#pytorch-custom-ops-example)).

### Fixed

- warp.sim: Fix a bug in which the color-balancing algorithm was not updating the colorings.
- Fix custom colors being not being updated when rendering meshes with static topology in OpenGL
  ([GH-343](https://github.com/NVIDIA/warp/issues/343)).
- Fix `wp.launch_tiled()` not returning a `Launch` object when passed `record_cmd=True`.
- Fix default arguments not being resolved for `wp.func` when called from Python's runtime
  ([GH-386](https://github.com/NVIDIA/warp/issues/386)).
- Array overwrite tracking: Fix issue with not marking arrays passed to `wp.atomic_add()`, `wp.atomic_sub()`,
  `wp.atomic_max()`, or `wp.atomic_min()` as being written to ([GH-378](https://github.com/NVIDIA/warp/issues/378)).
- Fix for occasional failure to update .meta files into Warp kernel cache on Windows
- Mark kernel arrays as written to when passed to `wp.atomic_add()` or `wp.atomic_sub()`
- Fix the OpenGL renderer not being able to run without CUDA ([GH-344](https://github.com/NVIDIA/warp/issues/344)).
- Fix for occasional failure to update `.meta` files into Warp kernel cache on Windows.
- Fix the OpenGL renderer not being able to run without a CUDA device available
  ([GH-344](https://github.com/NVIDIA/warp/issues/344)).
- Fix incorrect CUDA driver function versions ([GH-402](https://github.com/NVIDIA/warp/issues/402)).

## [1.5.0] - 2024-12-02

### Added

- Support for cooperative tile-based primitives using cuBLASDx and cuFFTDx, please see the tile
  [documentation](https://nvidia.github.io/warp/modules/tiles.html) for details.
- Expose a `reversed()` built-in for iterators ([GH-311](https://github.com/NVIDIA/warp/issues/311)).
- Support for saving Volumes into `.nvdb` files with the `save_to_nvdb` method.
- warp.fem: Add `wp.fem.Trimesh3D` and `wp.fem.Quadmesh3D` geometry types for 3D surfaces with new `example_distortion_energy` example.
- warp.fem: Add `"add"` option to `wp.fem.integrate()` for accumulating integration result to existing output.
- warp.fem: Add `"assembly"` option to `wp.fem.integrate()` for selecting between more memory-efficient or more
  computationally efficient integration algorithms.
- warp.fem: Add Nédélec (first kind) and Raviart-Thomas vector-valued function spaces
  providing conforming discretization of `curl` and `div` operators, respectively.
- warp.sim: Add a graph coloring module that supports converting trimesh into a vertex graph and applying coloring.
  The `wp.sim.ModelBuilder` now includes methods to color particles for use with `wp.sim.VBDIntegrator()`,
  users should call `builder.color()` before finalizing assets.
- warp.sim: Add support for a per-particle radius for soft-body triangle contact using the `wp.sim.Model.particle_radius`
  array ([docs](https://nvidia.github.io/warp/modules/sim.html#warp.sim.Model.particle_radius)), replacing the previous
  hard-coded value of 0.01 ([GH-329](https://github.com/NVIDIA/warp/issues/329)).
- Add a `particle_radius` parameter to `wp.sim.ModelBuilder.add_cloth_mesh()` and `wp.sim.ModelBuilder.add_cloth_grid()`
  to set a uniform radius for the added particles.
- Document `wp.array` attributes ([GH-364](https://github.com/NVIDIA/warp/issues/364)).
- Document time-to-compile tradeoffs when using vector component assignment statements in kernels.
- Add introductory Jupyter notebooks to the `notebooks` directory.

### Changed

- Drop support for Python 3.7; Python 3.8 is now the minimum-supported version.
- Promote the `wp.Int`, `wp.Float`, and `wp.Scalar` generic annotation types to the public API.
- warp.fem: Simplify querying neighboring cell quantities when integrating on sides using new
  `wp.fem.cells()`, `wp.fem.to_inner_cell()`, `wp.fem.to_outer_cell()` operators.
- Show an error message when the type returned by a function differs from its annotation, which would have led to the compilation stage failing.
- Clarify that `wp.randn()` samples a normal distribution of mean 0 and variance 1.
- Raise error when passing more than 32 variadic argument to the `wp.printf()` built-in.

### Fixed

- Fix `place` setting of paddle backend.
- warp.fem: Fix tri-cubic shape functions on quadrilateral meshes.
- warp.fem: Fix caching of integrand kernels when changing code-generation options.
- Fix `wp.expect_neq()` overloads missing for scalar types.
- Fix an error when a `wp.kernel` or a `wp.func` object is annotated to return a `None` value.
- Fix error when reading multi-volume, BLOSC-compressed `.nvdb` files.
- Fix `wp.printf()` erroring out when no variadic arguments are passed ([GH-333](https://github.com/NVIDIA/warp/issues/333)).
- Fix memory access issues in soft-rigid contact collisions ([GH-362](https://github.com/NVIDIA/warp/issues/362)).
- Fix gradient propagation for in-place addition/subtraction operations on custom vector-type arrays.
- Fix the OpenGL renderer's window not closing when clicking the X button.
- Fix the OpenGL renderer's camera snapping to a different direction from the initial camera's orientation when first looking around.
- Fix custom colors being ignored when rendering meshes in OpenGL ([GH-343](https://github.com/NVIDIA/warp/issues/343)).
- Fix topology updates not being supported by the the OpenGL renderer.

## [1.4.2] - 2024-11-13

### Changed

- Make the output of `wp.print()` in backward kernels consistent for all supported data types.

### Fixed

- Fix to relax the integer types expected when indexing arrays (regression in `1.3.0`).
- Fix printing vector and matrix adjoints in backward kernels.
- Fix kernel compile error when printing structs.
- Fix an incorrect user function being sometimes resolved when multiple overloads are available with array parameters with different `dtype` values.
- Fix error being raised when static and dynamic for-loops are written in sequence with the same iteration variable names ([GH-331](https://github.com/NVIDIA/warp/issues/331)).
- Fix an issue with the `Texture Write` node, used in the Mandelbrot Omniverse sample, sometimes erroring out in multi-GPU environments.
- Code generation of in-place multiplication and division operations (regression introduced in a69d061)([GH-342](https://github.com/NVIDIA/warp/issues/342)).

## [1.4.1] - 2024-10-15

### Fixed

- Fix `iter_reverse()` not working as expected for ranges with steps other than 1 ([GH-311](https://github.com/NVIDIA/warp/issues/311)).
- Fix potential out-of-bounds memory access when a `wp.sparse.BsrMatrix` object is reused for storing matrices of different shapes.
- Fix robustness to very low desired tolerance in `wp.fem.utils.symmetric_eigenvalues_qr`.
- Fix invalid code generation error messages when nesting dynamic and static for-loops.
- Fix caching of kernels with static expressions.
- Fix `ModelBuilder.add_builder(builder)` to correctly update `articulation_start` and thereby `articulation_count` when `builder` contains more than one articulation.
- Re-introduced the `wp.rand*()`, `wp.sample*()`, and `wp.poisson()` onto the Python scope to revert a breaking change.

## [1.4.0] - 2024-10-01

### Added

- Support for a new `wp.static(expr)` function that allows arbitrary Python expressions to be evaluated at the time of
  function/kernel definition ([docs](https://nvidia.github.io/warp/codegen.html#static-expressions)).
- Support for stream priorities to hint to the device that it should process pending work
  in high-priority streams over pending work in low-priority streams when possible
  ([docs](https://nvidia.github.io/warp/modules/concurrency.html#stream-priorities)).
- Adaptive sparse grid geometry to `warp.fem` ([docs](https://nvidia.github.io/warp/modules/fem.html#adaptivity)).
- Support for defining `wp.kernel` and `wp.func` objects from within closures.
- Support for defining multiple versions of kernels, functions, and structs without manually assigning unique keys.
- Support for default argument values for user functions decorated with `wp.func`.
- Allow passing custom launch dimensions to `jax_kernel()` ([GH-310](https://github.com/NVIDIA/warp/pull/310)).
- JAX interoperability examples for sharding and matrix multiplication ([docs](https://nvidia.github.io/warp/modules/interoperability.html#using-shardmap-for-distributed-computation)).
- Interoperability support for the PaddlePaddle ML framework ([GH-318](https://github.com/NVIDIA/warp/pull/318)).
- Support `wp.mod()` for vector types ([GH-282](https://github.com/NVIDIA/warp/issues/282)).
- Expose the modulo operator `%` to Python's runtime scalar and vector types.
- Support for fp64 `atomic_add`, `atomic_max`, and `atomic_min` ([GH-284](https://github.com/NVIDIA/warp/issues/284)).
- Support for quaternion indexing (e.g. `q.w`).
- Support shadowing builtin functions ([GH-308](https://github.com/NVIDIA/warp/issues/308)).
- Support for redefining function overloads.
- Add an ocean sample to the `omni.warp` extension.
- `warp.sim.VBDIntegrator` now supports body-particle collision.
- Add a [contributing guide](https://nvidia.github.io/warp/modules/contribution_guide.html) to the Sphinx docs .
- Add documentation for dynamic code generation ([docs](https://nvidia.github.io/warp/codegen.html#dynamic-kernel-creation)).

### Changed

- `wp.sim.Model.edge_indices` now includes boundary edges.
- Unexposed `wp.rand*()`, `wp.sample*()`, and `wp.poisson()` from the Python scope.
- Skip unused functions in module code generation, improving performance.
- Avoid reloading modules if their content does not change, improving performance.
- `wp.Mesh.points` is now a property instead of a raw data member, its reference can be changed after the mesh is initialized.
- Improve error message when invalid objects are referenced in a Warp kernel.
- `if`/`else`/`elif` statements with constant conditions are resolved at compile time with no branches being inserted in the generated code.
- Include all non-hidden builtins in the stub file.
- Improve accuracy of symmetric eigenvalues routine in `warp.fem`.

### Fixed

- Fix for `wp.func` erroring out when defining a `Tuple` as a return type hint ([GH-302](https://github.com/NVIDIA/warp/issues/302)).
- Fix array in-place op (`+=`, `-=`) adjoints to compute gradients correctly in the backwards pass
- Fix vector, matrix in-place assignment adjoints to compute gradients correctly in the backwards pass, e.g.: `v[1] = x`
- Fix a bug in which Python docstrings would be created as local function variables in generated code.
- Fix a bug with autograd array access validation in functions from different modules.
- Fix a rare crash during error reporting on some systems due to glibc mismatches.
- Handle `--num_tiles 1` in `example_render_opengl.py` ([GH-306](https://github.com/NVIDIA/warp/issues/306)).
- Fix the computation of body contact forces in `FeatherstoneIntegrator` when bodies and particles collide.
- Fix bug in `FeatherstoneIntegrator` where `eval_rigid_jacobian` could give incorrect results or reach an infinite
  loop when the body and joint indices were not in the same order. Added `Model.joint_ancestor` to fix the indexing
  from a joint to its parent joint in the articulation.
- Fix wrong vertex index passed to `add_edges()` called from `ModelBuilder.add_cloth_mesh()` ([GH-319](https://github.com/NVIDIA/warp/issues/319)).
- Add a workaround for uninitialized memory read warning in the `compute-sanitizer` initcheck tool when using `wp.Mesh`.
- Fix name clashes when Warp functions and structs are returned from Python functions multiple times.
- Fix name clashes between Warp functions and structs defined in different modules.
- Fix code generation errors when overloading generic kernels defined in a Python function.
- Fix issues with unrelated functions being treated as overloads (e.g., closures).
- Fix handling of `stream` argument in `array.__dlpack__()`.
- Fix a bug related to reloading CPU modules.
- Fix a crash when kernel functions are not found in CPU modules.
- Fix conditions not being evaluated as expected in `while` statements.
- Fix printing Boolean and 8-bit integer values.
- Fix array interface type strings used for Boolean and 8-bit integer values.
- Fix initialization error when setting struct members.
- Fix Warp not being initialized upon entering a `wp.Tape` context.
- Use `kDLBool` instead of `kDLUInt` for DLPack interop of Booleans.

## [1.3.3] - 2024-09-04

- Bug fixes
  - Fix an aliasing issue with zero-copy array initialization from NumPy introduced in Warp 1.3.0.
  - Fix `wp.Volume.load_from_numpy()` behavior when `bg_value` is a sequence of values ([GH-312](https://github.com/NVIDIA/warp/pull/312)).

## [1.3.2] - 2024-08-30

- Bug fixes
  - Fix accuracy of 3x3 SVD ``wp.svd3`` with fp64 numbers ([GH-281](https://github.com/NVIDIA/warp/issues/281)).
  - Fix module hashing when a kernel argument contained a struct array ([GH-287](https://github.com/NVIDIA/warp/issues/287)).
  - Fix a bug in `wp.bvh_query_ray()` where the direction instead of the reciprocal direction was used ([GH-288](https://github.com/NVIDIA/warp/issues/288)).
  - Fix errors when launching a CUDA graph after a module is reloaded. Modules that were used during graph capture
    will no longer be unloaded before the graph is released.
  - Fix a bug in `wp.sim.collide.triangle_closest_point_barycentric()` where the returned barycentric coordinates may be
    incorrect when the closest point lies on an edge.
  - Fix 32-bit overflow when array shape is specified using `np.int32`.
  - Fix handling of integer indices in the `input_output_mask` argument to `autograd.jacobian` and
    `autograd.jacobian_fd` ([GH-289](https://github.com/NVIDIA/warp/issues/289)).
  - Fix `ModelBuilder.collapse_fixed_joints()` to correctly update the body centers of mass and the
    `ModelBuilder.articulation_start` array.
  - Fix precedence of closure constants over global constants.
  - Fix quadrature point indexing in `wp.fem.ExplicitQuadrature` (regression from 1.3.0).
- Documentation improvements
  - Add missing return types for built-in functions.
  - Clarify that atomic operations also return the previous value.
  - Clarify that `wp.bvh_query_aabb()` returns parts that overlap the bounding volume.

## [1.3.1] - 2024-07-27

- Remove `wp.synchronize()` from PyTorch autograd function example
- `Tape.check_kernel_array_access()` and `Tape.reset_array_read_flags()` are now private methods.
- Fix reporting unmatched argument types

## [1.3.0] - 2024-07-25

- Warp Core improvements
  - Update to CUDA 12.x by default (requires NVIDIA driver 525 or newer), please see [README.md](https://github.com/nvidia/warp?tab=readme-ov-file#installing) for commands to install CUDA 11.x binaries for older drivers
  - Add information to the module load print outs to indicate whether a module was
  compiled `(compiled)`, loaded from the cache `(cached)`, or was unable to be
  loaded `(error)`.
  - `wp.config.verbose = True` now also prints out a message upon the entry to a `wp.ScopedTimer`.
  - Add `wp.clear_kernel_cache()` to the public API. This is equivalent to `wp.build.clear_kernel_cache()`.
  - Add code-completion support for `wp.config` variables.
  - Remove usage of a static task (thread) index for CPU kernels to address multithreading concerns ([GH-224](https://github.com/NVIDIA/warp/issues/224))
  - Improve error messages for unsupported Python operations such as sequence construction in kernels
  - Update `wp.matmul()` CPU fallback to use dtype explicitly in `np.matmul()` call
  - Add support for PEP 563's `from __future__ import annotations` ([GH-256](https://github.com/NVIDIA/warp/issues/256)).
  - Allow passing external arrays/tensors to `wp.launch()` directly via `__cuda_array_interface__` and `__array_interface__`, up to 2.5x faster conversion from PyTorch
  - Add faster Torch interop path using `return_ctype` argument to `wp.from_torch()`
  - Handle incompatible CUDA driver versions gracefully
  - Add `wp.abs()` and `wp.sign()` for vector types
  - Expose scalar arithmetic operators to Python's runtime (e.g.: `wp.float16(1.23) * wp.float16(2.34)`)
  - Add support for creating volumes with anisotropic transforms
  - Allow users to pass function arguments by keyword in a kernel using standard Python calling semantics
  - Add additional documentation and examples demonstrating `wp.copy()`, `wp.clone()`, and `array.assign()` differentiability
  - Add `__new__()` methods for all class `__del__()` methods to handle when a class instance is created but not instantiated before garbage collection
  - Implement the assignment operator for `wp.quat`
  - Make the geometry-related built-ins available only from within kernels
  - Rename the API-facing query types to remove their `_t` suffix: `wp.BVHQuery`, `wp.HashGridQuery`, `wp.MeshQueryAABB`, `wp.MeshQueryPoint`, and `wp.MeshQueryRay`
  - Add `wp.array(ptr=...)` to allow initializing arrays from pointer addresses inside of kernels ([GH-206](https://github.com/NVIDIA/warp/issues/206))

- `warp.autograd` improvements:
  - New `warp.autograd` module with utility functions `gradcheck()`, `jacobian()`, and `jacobian_fd()` for debugging kernel Jacobians ([docs](https://nvidia.github.io/warp/modules/differentiability.html#measuring-gradient-accuracy))
  - Add array overwrite detection, if `wp.config.verify_autograd_array_access` is true in-place operations on arrays on the Tape that could break gradient computation will be detected ([docs](https://nvidia.github.io/warp/modules/differentiability.html#array-overwrite-tracking))
  - Fix bug where modification of `@wp.func_replay` functions and native snippets would not trigger module recompilation
  - Add documentation for dynamic loop autograd limitations

- `warp.sim` improvements:
  - Improve memory usage and performance for rigid body contact handling when `self.rigid_mesh_contact_max` is zero (default behavior).
  - The `mask` argument to `wp.sim.eval_fk()` now accepts both integer and boolean arrays to mask articulations.
  - Fix handling of `ModelBuilder.joint_act` in `ModelBuilder.collapse_fixed_joints()` (affected floating-base systems)
  - Fix and improve implementation of `ModelBuilder.plot_articulation()` to visualize the articulation tree of a rigid-body mechanism
  - Fix ShapeInstancer `__new__()` method (missing instance return and `*args` parameter)
  - Fix handling of `upaxis` variable in `ModelBuilder` and the rendering thereof in `OpenGLRenderer`

- `warp.sparse` improvements:
  - Sparse matrix allocations (from `bsr_from_triplets()`, `bsr_axpy()`, etc.) can now be captured in CUDA graphs; exact number of non-zeros can be optionally requested asynchronously.
  - `bsr_assign()` now supports changing block shape (including CSR/BSR conversions)
  - Add Python operator overloads for common sparse matrix operations, e.g `A += 0.5 * B`, `y = x @ C`

- `warp.fem` new features and fixes:
  - Support for variable number of nodes per element
  - Global `wp.fem.lookup()` operator now supports `wp.fem.Tetmesh` and `wp.fem.Trimesh2D` geometries
  - Simplified defining custom subdomains (`wp.fem.Subdomain`), free-slip boundary conditions
  - New field types: `wp.fem.UniformField`, `wp.fem.ImplicitField` and `wp.fem.NonconformingField`
  - New `streamlines`, `magnetostatics` and `nonconforming_contact` examples, updated `mixed_elasticity` to use a nonlinear model
  - Function spaces can now export VTK-compatible cells for visualization
  - Fixed edge cases with NanoVDB function spaces
  - Fixed differentiability of `wp.fem.PicQuadrature` w.r.t. positions and measures

## [1.2.2] - 2024-07-04

- Fix hashing of replay functions and snippets
- Add additional documentation and examples demonstrating `wp.copy()`, `wp.clone()`, and `array.assign()` differentiability
- Add `__new__()` methods for all class `__del__()` methods to
  handle when a class instance is created but not instantiated before garbage collection.
- Add documentation for dynamic loop autograd limitations
- Allow users to pass function arguments by keyword in a kernel using standard Python calling semantics
- Implement the assignment operator for `wp.quat`

## [1.2.2] - 2024-07-04

- Support for NumPy >= 2.0

## [1.2.1] - 2024-06-14

- Fix generic function caching
- Fix Warp not being initialized when constructing arrays with `wp.array()`
- Fix `wp.is_mempool_access_supported()` not resolving the provided device arguments to `wp.context.Device`

## [1.2.0] - 2024-06-06

- Add a not-a-number floating-point constant that can be used as `wp.NAN` or `wp.nan`.
- Add `wp.isnan()`, `wp.isinf()`, and `wp.isfinite()` for scalars, vectors, matrices, etc.
- Improve kernel cache reuse by hashing just the local module constants. Previously, a
  module's hash was affected by all `wp.constant()` variables declared in a Warp program.
- Revised module compilation process to allow multiple processes to use the same kernel cache directory.
  Cached kernels will now be stored in hash-specific subdirectory.
- Add runtime checks for `wp.MarchingCubes` on field dimensions and size
- Fix memory leak in `wp.Mesh` BVH ([GH-225](https://github.com/NVIDIA/warp/issues/225))
- Use C++17 when building the Warp library and user kernels
- Increase PTX target architecture up to `sm_75` (from `sm_70`), enabling Turing ISA features
- Extended NanoVDB support (see `warp.Volume`):
  - Add support for data-agnostic index grids, allocation at voxel granularity
  - New `wp.volume_lookup_index()`, `wp.volume_sample_index()` and generic `wp.volume_sample()`/`wp.volume_lookup()`/`wp.volume_store()` kernel-level functions
  - Zero-copy aliasing of in-memory grids, support for multi-grid buffers
  - Grid introspection and blind data access capabilities
  - `warp.fem` can now work directly on NanoVDB grids using `warp.fem.Nanogrid`
  - Fixed `wp.volume_sample_v()` and `wp.volume_store_*()` adjoints
  - Prevent `wp.volume_store()` from overwriting grid background values
- Improve validation of user-provided fields and values in `warp.fem`
- Support headless rendering of `wp.render.OpenGLRenderer` via `pyglet.options["headless"] = True`
- `wp.render.RegisteredGLBuffer` can fall back to CPU-bound copying if CUDA/OpenGL interop is not available
- Clarify terms for external contributions, please see CONTRIBUTING.md for details
- Improve performance of `wp.sparse.bsr_mm()` by ~5x on benchmark problems
- Fix for XPBD incorrectly indexing into of joint actuations `joint_act` arrays
- Fix for mass matrix gradients computation in `wp.sim.FeatherstoneIntegrator()`
- Fix for handling of `--msvc_path` in build scripts
- Fix for `wp.copy()` params to record dest and src offset parameters on `wp.Tape()`
- Fix for `wp.randn()` to ensure return values are finite
- Fix for slicing of arrays with gradients in kernels
- Fix for function overload caching, ensure module is rebuilt if any function overloads are modified
- Fix for handling of `bool` types in generic kernels
- Publish CUDA 12.5 binaries for Hopper support, see https://github.com/nvidia/warp?tab=readme-ov-file#installing for details

## 1.1.1 - 2024-05-24

- `wp.init()` is no longer required to be called explicitly and will be performed on first call to the API
- Speed up `omni.warp.core`'s startup time

## [1.1.0] - 2024-05-09

- Support returning a value from `@wp.func_native` CUDA functions using type hints
- Improved differentiability of the `wp.sim.FeatherstoneIntegrator`
- Fix gradient propagation for rigid body contacts in `wp.sim.collide()`
- Added support for event-based timing, see `wp.ScopedTimer()`
- Added Tape visualization and debugging functions, see `wp.Tape.visualize()`
- Support constructing Warp arrays from objects that define the `__cuda_array_interface__` attribute
- Support copying a struct to another device, use `struct.to(device)` to migrate struct arrays
- Allow rigid shapes to not have any collisions with other shapes in `wp.sim.Model`
- Change default test behavior to test redundant GPUs (up to 2x)
- Test each example in an individual subprocess
- Polish and optimize various examples and tests
- Allow non-contiguous point arrays to be passed to `wp.HashGrid.build()`
- Upgrade LLVM to 18.1.3 for from-source builds and Linux x86-64 builds
- Build DLL source code as C++17 and require GCC 9.4 as a minimum
- Array clone, assign, and copy are now differentiable
- Use `Ruff` for formatting and linting
- Various documentation improvements (infinity, math constants, etc.)
- Improve URDF importer, handle joint armature
- Allow builtins.bool to be used in Warp data structures
- Use external gradient arrays in backward passes when passed to `wp.launch()`
- Add Conjugate Residual linear solver, see `wp.optim.linear.cr()`
- Fix propagation of gradients on aliased copy of variables in kernels
- Facilitate debugging and speed up `import warp` by eliminating raising any exceptions
- Improve support for nested vec/mat assignments in structs
- Recommend Python 3.9 or higher, which is required for JAX and soon PyTorch.
- Support gradient propagation for indexing sliced multi-dimensional arrays, i.e. `a[i][j]` vs. `a[i, j]`
- Provide an informative message if setting DLL C-types failed, instructing to try rebuilding the library

## 1.0.3 - 2024-04-17

- Add a `support_level` entry to the configuration file of the extensions

## [1.0.2] - 2024-03-22

- Make examples runnable from any location
- Fix the examples not running directly from their Python file
- Add the example gallery to the documentation
- Update `README.md` examples USD location
- Update `example_graph_capture.py` description

## [1.0.1] - 2024-03-15

- Document Device `total_memory` and `free_memory`
- Documentation for allocators, streams, peer access, and generics
- Changed example output directory to current working directory
- Added `python -m warp.examples.browse` for browsing the examples folder
- Print where the USD stage file is being saved
- Added `examples/optim/example_walker.py` sample
- Make the drone example not specific to USD
- Reduce the time taken to run some examples
- Optimise rendering points with a single colour
- Clarify an error message around needing USD
- Raise exception when module is unloaded during graph capture
- Added `wp.synchronize_event()` for blocking the host thread until a recorded event completes
- Flush C print buffers when ending `stdout` capture
- Remove more unneeded CUTLASS files
- Allow setting mempool release threshold as a fractional value

## [1.0.0] - 2024-03-07

- Add `FeatherstoneIntegrator` which provides more stable simulation of articulated rigid body dynamics in generalized coordinates (`State.joint_q` and `State.joint_qd`)
- Introduce `warp.sim.Control` struct to store control inputs for simulations (optional, by default the `Model` control inputs are used as before); integrators now have a different simulation signature: `integrator.simulate(model: Model, state_in: State, state_out: State, dt: float, control: Control)`
- `joint_act` can now behave in 3 modes: with `joint_axis_mode` set to `JOINT_MODE_FORCE` it behaves as a force/torque, with `JOINT_MODE_VELOCITY` it behaves as a velocity target, and with `JOINT_MODE_POSITION` it behaves as a position target; `joint_target` has been removed
- Add adhesive contact to Euler integrators via `Model.shape_materials.ka` which controls the contact distance at which the adhesive force is applied
- Improve handling of visual/collision shapes in URDF importer so visual shapes are not involved in contact dynamics
- Experimental JAX kernel callback support
- Improve module load exception message
- Add `wp.ScopedCapture`
- Removing `enable_backward` warning for callables
- Copy docstrings and annotations from wrapped kernels, functions, structs

## [0.15.1] - 2024-03-05

- Add examples assets to the wheel packages
- Fix broken image link in documentation
- Fix codegen for custom grad functions calling their respective forward functions
- Fix custom grad function handling for functions that have no outputs
- Fix issues when `wp.config.quiet = True`

## [0.15.0] - 2024-03-04

- Add thumbnails to examples gallery
- Apply colored lighting to examples
- Moved `examples` directory under `warp/`
- Add example usage to `python -m warp.tests --help`
- Adding `torch.autograd.function` example + docs
- Add error-checking to array shapes during creation
- Adding `example_graph_capture`
- Add a Diffsim Example of a Drone
- Fix `verify_fp` causing compiler errors and support CPU kernels
- Fix to enable `matmul` to be called in CUDA graph capture
- Enable mempools by default
- Update `wp.launch` to support tuple args
- Fix BiCGSTAB and GMRES producing NaNs when converging early
- Fix warning about backward codegen being disabled in `test_fem`
- Fix `assert_np_equal` when NaN's and tolerance are involved
- Improve error message to discern between CUDA being disabled or not supported
- Support cross-module functions with user-defined gradients
- Suppress superfluous CUDA error when ending capture after errors
- Make output during initialization atomic
- Add `warp.config.max_unroll`, fix custom gradient unrolling
- Support native replay snippets using `@wp.func_native(snippet, replay_snippet=replay_snippet)`
- Look for the CUDA Toolkit in default locations if the `CUDA_PATH` environment variable or `--cuda_path` build option are not used
- Added `wp.ones()` to efficiently create one-initialized arrays
- Rename `wp.config.graph_capture_module_load_default` to `wp.config.enable_graph_capture_module_load_by_default`

## 0.14.0 - 2024-02-19

- Add support for CUDA pooled (stream-ordered) allocators
  - Support memory allocation during graph capture
  - Support copying non-contiguous CUDA arrays during graph capture
  - Improved memory allocation/deallocation performance with pooled allocators
  - Use `wp.config.enable_mempools_at_init` to enable pooled allocators during Warp initialization (if supported)
  - `wp.is_mempool_supported()` - check if a device supports pooled allocators
  - `wp.is_mempool_enabled()`, `wp.set_mempool_enabled()` - enable or disable pooled allocators per device
  - `wp.set_mempool_release_threshold()`, `wp.get_mempool_release_threshold()` - configure memory pool release threshold
- Add support for direct memory access between devices
  - Improved peer-to-peer memory transfer performance if access is enabled
  - Caveat: enabling peer access may impact memory allocation/deallocation performance and increase memory consumption
  - `wp.is_peer_access_supported()` - check if the memory of a device can be accessed by a peer device
  - `wp.is_peer_access_enabled()`, `wp.set_peer_access_enabled()` - manage peer access for memory allocated using default CUDA allocators
  - `wp.is_mempool_access_supported()` - check if the memory pool of a device can be accessed by a peer device
  - `wp.is_mempool_access_enabled()`, `wp.set_mempool_access_enabled()` - manage access for memory allocated using pooled CUDA allocators
- Refined stream synchronization semantics
  - `wp.ScopedStream` can synchronize with the previous stream on entry and/or exit (only sync on entry by default)
  - Functions taking an optional stream argument do no implicit synchronization for max performance (e.g., `wp.copy()`, `wp.launch()`, `wp.capture_launch()`)
- Support for passing a custom `deleter` argument when constructing arrays
  - Deprecation of `owner` argument - use `deleter` to transfer ownership
- Optimizations for various core API functions (e.g., `wp.zeros()`, `wp.full()`, and more)
- Fix `wp.matmul()` to always use the correct CUDA context
- Fix memory leak in BSR transpose
- Fix stream synchronization issues when copying non-contiguous arrays
- API change: `wp.matmul()` no longer accepts a device as a parameter; instead, it infers the correct device from the arrays being multiplied
- Updated DLPack utilities to the latest published standard
  - External arrays can be imported into Warp directly, e.g., `wp.from_dlpack(external_array)`
  - Warp arrays can be exported to consumer frameworks directly, e.g., `jax.dlpack.from_dlpack(warp_array)`
  - Added CUDA stream synchronization for CUDA arrays
  - The original DLPack protocol can still be used for better performance when stream synchronization is not required, see interoperability docs for details
  - `warp.to_dlpack()` is about 3-4x faster in common cases
  - `warp.from_dlpack()` is about 2x faster when called with a DLPack capsule
  - Fixed a small CPU memory leak related to DLPack interop
- Improved performance of creating arrays

## 0.13.1 - 2024-02-22

- Ensure that the results from the `Noise Deform` are deterministic across different Kit sessions

## [0.13.0] - 2024-02-16

- Update the license to *NVIDIA Software License*, allowing commercial use (see `LICENSE.md`)
- Add `CONTRIBUTING.md` guidelines (for NVIDIA employees)
- Hash CUDA `snippet` and `adj_snippet` strings to fix caching
- Fix `build_docs.py` on Windows
- Add missing `.py` extension to `warp/tests/walkthrough_debug`
- Allow `wp.bool` usage in vector and matrix types

## 0.12.0 - 2024-02-05

- Add a warning when the `enable_backward` setting is set to `False` upon calling `wp.Tape.backward()`
- Fix kernels not being recompiled as expected when defined using a closure
- Change the kernel cache appauthor subdirectory to just "NVIDIA"
- Ensure that gradients attached to PyTorch tensors have compatible strides when calling `wp.from_torch()`
- Add a `Noise Deform` node for OmniGraph that deforms points using a perlin/curl noise

## [0.11.0] - 2024-01-23

- Re-release 1.0.0-beta.7 as a non-pre-release 0.11.0 version so it gets selected by `pip install warp-lang`.
- Introducing a new versioning and release process, detailed in `PACKAGING.md` and resembling that of [Python itself](https://devguide.python.org/developer-workflow/development-cycle/#devcycle):
  - The 0.11 release(s) can be found on the `release-0.11` branch.
  - Point releases (if any) go on the same minor release branch and only contain bug fixes, not new features.
  - The `public` branch, previously used to merge releases into and corresponding with the GitHub `main` branch, is retired.

## 1.0.0-beta.7 - 2024-01-23

- Ensure captures are always enclosed in `try`/`finally`
- Only include .py files from the warp subdirectory into wheel packages
- Fix an extension's sample node failing at parsing some version numbers
- Allow examples to run without USD when possible
- Add a setting to disable the main Warp menu in Kit
- Add iterative linear solvers, see `wp.optim.linear.cg`, `wp.optim.linear.bicgstab`, `wp.optim.linear.gmres`, and `wp.optim.linear.LinearOperator`
- Improve error messages around global variables
- Improve error messages around mat/vec assignments
- Support conversion of scalars to native/ctypes, e.g.: `float(wp.float32(1.23))` or `ctypes.c_float(wp.float32(1.23))`
- Add a constant for infinity, see `wp.inf`
- Add a FAQ entry about array assignments
- Add a mass spring cage diff simulation example, see `examples/example_diffsim_mass_spring_cage.py`
- Add `-s`, `--suite` option for only running tests belonging to the given suites
- Fix common spelling mistakes
- Fix indentation of generated code
- Show deprecation warnings only once
- Improve `wp.render.OpenGLRenderer`
- Create the extension's symlink to the *core library* at runtime
- Fix some built-ins failing to compile the backward pass when nested inside if/else blocks
- Update examples with the new variants of the mesh query built-ins
- Fix type members that weren't zero-initialized
- Fix missing adjoint function for `wp.mesh_query_ray()`

## [1.0.0-beta.6] - 2024-01-10

- Do not create CPU copy of grad array when calling `array.numpy()`
- Fix `assert_np_equal()` bug
- Support Linux AArch64 platforms, including Jetson/Tegra devices
- Add parallel testing runner (invoke with `python -m warp.tests`, use `warp/tests/unittest_serial.py` for serial testing)
- Fix support for function calls in `range()`
- `wp.matmul()` adjoints now accumulate
- Expand available operators (e.g. vector @ matrix, scalar as dividend) and improve support for calling native built-ins
- Fix multi-gpu synchronization issue in `sparse.py`
- Add depth rendering to `wp.render.OpenGLRenderer`, document `wp.render`
- Make `wp.atomic_min()`, `wp.atomic_max()` differentiable
- Fix error reporting using the exact source segment
- Add user-friendly mesh query overloads, returning a struct instead of overwriting parameters
- Address multiple differentiability issues
- Fix backpropagation for returning array element references
- Support passing the return value to adjoints
- Add point basis space and explicit point-based quadrature for `wp.fem`
- Support overriding the LLVM project source directory path using `build_lib.py --build_llvm --llvm_source_path=`
- Fix the error message for accessing non-existing attributes
- Flatten faces array for Mesh constructor in URDF parser

## [1.0.0-beta.5] - 2023-11-22

- Fix for kernel caching when function argument types change
- Fix code-gen ordering of dependent structs
- Fix for `wp.Mesh` build on MGPU systems
- Fix for name clash bug with adjoint code: https://github.com/NVIDIA/warp/issues/154
- Add `wp.frac()` for returning the fractional part of a floating point value
- Add support for custom native CUDA snippets using `@wp.func_native` decorator
- Add support for batched matmul with batch size > 2^16-1
- Add support for transposed CUTLASS `wp.matmul()` and additional error checking
- Add support for quad and hex meshes in `wp.fem`
- Detect and warn when C++ runtime doesn't match compiler during build, e.g.: ``libstdc++.so.6: version `GLIBCXX_3.4.30' not found``
- Documentation update for `wp.BVH`
- Documentation and simplified API for runtime kernel specialization `wp.Kernel`

## 1.0.0-beta.4 - 2023-11-01

- Add `wp.cbrt()` for cube root calculation
- Add `wp.mesh_furthest_point_no_sign()` to compute furthest point on a surface from a query point
- Add support for GPU BVH builds, 10-100x faster than CPU builds for large meshes
- Add support for chained comparisons, i.e.: `0 < x < 2`
- Add support for running `wp.fem` examples headless
- Fix for unit test determinism
- Fix for possible GC collection of array during graph capture
- Fix for `wp.utils.array_sum()` output initialization when used with vector types
- Coverage and documentation updates

## 1.0.0-beta.3 - 2023-10-19

- Add support for code coverage scans (test_coverage.py), coverage at 85% in `omni.warp.core`
- Add support for named component access for vector types, e.g.: `a = v.x`
- Add support for lvalue expressions, e.g.: `array[i] += b`
- Add casting constructors for matrix and vector types
- Add support for `type()` operator that can be used to return type inside kernels
- Add support for grid-stride kernels to support kernels with > 2^31-1 thread blocks
- Fix for multi-process initialization warnings
- Fix alignment issues with empty `wp.struct`
- Fix for return statement warning with tuple-returning functions
- Fix for `wp.batched_matmul()` registering the wrong function in the Tape
- Fix and document for `wp.sim` forward + inverse kinematics
- Fix for `wp.func` to return a default value if function does not return on all control paths
- Refactor `wp.fem` support for new basis functions, decoupled function spaces
- Optimizations for `wp.noise` functions, up to 10x faster in most cases
- Optimizations for `type_size_in_bytes()` used in array construction'

### Breaking Changes

- To support grid-stride kernels, `wp.tid()` can no longer be called inside `wp.func` functions.

## 1.0.0-beta.2 - 2023-09-01

- Fix for passing bool into `wp.func` functions
- Fix for deprecation warnings appearing on `stderr`, now redirected to `stdout`
- Fix for using `for i in wp.hash_grid_query(..)` syntax

## 1.0.0-beta.1 - 2023-08-29

- Fix for `wp.float16` being passed as kernel arguments
- Fix for compile errors with kernels using structs in backward pass
- Fix for `wp.Mesh.refit()` not being CUDA graph capturable due to synchronous temp. allocs
- Fix for dynamic texture example flickering / MGPU crashes demo in Kit by reusing `ui.DynamicImageProvider` instances
- Fix for a regression that disabled bundle change tracking in samples
- Fix for incorrect surface velocities when meshes are deforming in `OgnClothSimulate`
- Fix for incorrect lower-case when setting USD stage "up_axis" in examples
- Fix for incompatible gradient types when wrapping PyTorch tensor as a vector or matrix type
- Fix for adding open edges when building cloth constraints from meshes in `wp.sim.ModelBuilder.add_cloth_mesh()`
- Add support for `wp.fabricarray` to directly access Fabric data from Warp kernels, see https://docs.omniverse.nvidia.com/kit/docs/usdrt/latest/docs/usdrt_prim_selection.html for examples
- Add support for user defined gradient functions, see `@wp.func_replay`, and `@wp.func_grad` decorators
- Add support for more OG attribute types in `omni.warp.from_omni_graph()`
- Add support for creating NanoVDB `wp.Volume` objects from dense NumPy arrays
- Add support for `wp.volume_sample_grad_f()` which returns the value + gradient efficiently from an NVDB volume
- Add support for LLVM fp16 intrinsics for half-precision arithmetic
- Add implementation of stochastic gradient descent, see `wp.optim.SGD`
- Add `wp.fem` framework for solving weak-form PDE problems (see https://nvidia.github.io/warp/modules/fem.html)
- Optimizations for `omni.warp` extension load time (2.2s to 625ms cold start)
- Make all `omni.ui` dependencies optional so that Warp unit tests can run headless
- Deprecation of `wp.tid()` outside of kernel functions, users should pass `tid()` values to `wp.func` functions explicitly
- Deprecation of `wp.sim.Model.flatten()` for returning all contained tensors from the model
- Add support for clamping particle max velocity in `wp.sim.Model.particle_max_velocity`
- Remove dependency on `urdfpy` package, improve MJCF parser handling of default values

## [0.10.1] - 2023-07-25

- Fix for large multidimensional kernel launches (> 2^32 threads)
- Fix for module hashing with generics
- Fix for unrolling loops with break or continue statements (will skip unrolling)
- Fix for passing boolean arguments to build_lib.py (previously ignored)
- Fix build warnings on Linux
- Fix for creating array of structs from NumPy structured array
- Fix for regression on kernel load times in Kit when using `wp.sim`
- Update `wp.array.reshape()` to handle `-1` dimensions
- Update margin used by for mesh queries when using `wp.sim.create_soft_body_contacts()`
- Improvements to gradient handling with `wp.from_torch()`, `wp.to_torch()` plus documentation

## 0.10.0 - 2023-07-05

- Add support for macOS universal binaries (x86 + aarch64) for M1+ support
- Add additional methods for SDF generation please see the following new methods:
  - `wp.mesh_query_point_nosign()` - closest point query with no sign determination
  - `wp.mesh_query_point_sign_normal()` - closest point query with sign from angle-weighted normal
  - `wp.mesh_query_point_sign_winding_number()` - closest point query with fast winding number sign determination
- Add CSR/BSR sparse matrix support, see `wp.sparse` module:
  - `wp.sparse.BsrMatrix`
  - `wp.sparse.bsr_zeros()`, `wp.sparse.bsr_set_from_triplets()` for construction
  - `wp.sparse.bsr_mm()`, `wp.sparse_bsr_mv()` for matrix-matrix and matrix-vector products respectively
- Add array-wide utilities:
  - `wp.utils.array_scan()` - prefix sum (inclusive or exclusive)
  - `wp.utils.array_sum()` - sum across array
  - `wp.utils.radix_sort_pairs()` - in-place radix sort (key,value) pairs
- Add support for calling `@wp.func` functions from Python (outside of kernel scope)
- Add support for recording kernel launches using a `wp.Launch` object that can be replayed with low overhead, use `wp.launch(..., record_cmd=True)` to generate a command object
- Optimizations for `wp.struct` kernel arguments, up to 20x faster launches for kernels with large structs or number of params
- Refresh USD samples to use bundle based workflow + change tracking
- Add Python API for manipulating mesh and point bundle data in OmniGraph, see `omni.warp.nodes` module, see `omni.warp.nodes.mesh_create_bundle()`, `omni.warp.nodes.mesh_get_points()`, etc
- Improvements to `wp.array`:
  - Fix a number of array methods misbehaving with empty arrays
  - Fix a number of bugs and memory leaks related to gradient arrays
  - Fix array construction when creating arrays in pinned memory from a data source in pageable memory
  - `wp.empty()` no longer zeroes-out memory and returns an uninitialized array, as intended
  - `array.zero_()` and `array.fill_()` work with non-contiguous arrays
  - Support wrapping non-contiguous NumPy arrays without a copy
  - Support preserving the outer dimensions of NumPy arrays when wrapping them as Warp arrays of vector or matrix types
  - Improve PyTorch and DLPack interop with Warp arrays of arbitrary vectors and matrices
  - `array.fill_()` can now take lists or other sequences when filling arrays of vectors or matrices, e.g. `arr.fill_([[1, 2], [3, 4]])`
  - `array.fill_()` now works with arrays of structs (pass a struct instance)
  - `wp.copy()` gracefully handles copying between non-contiguous arrays on different devices
  - Add `wp.full()` and `wp.full_like()`, e.g., `a = wp.full(shape, value)`
  - Add optional `device` argument to `wp.empty_like()`, `wp.zeros_like()`, `wp.full_like()`, and `wp.clone()`
  - Add `indexedarray` methods `.zero_()`, `.fill_()`, and `.assign()`
  - Fix `indexedarray` methods `.numpy()` and `.list()`
  - Fix `array.list()` to work with arrays of any Warp data type
  - Fix `array.list()` synchronization issue with CUDA arrays
  - `array.numpy()` called on an array of structs returns a structured NumPy array with named fields
  - Improve the performance of creating arrays
- Fix for `Error: No module named 'omni.warp.core'` when running some Kit configurations (e.g.: stubgen)
- Fix for `wp.struct` instance address being included in module content hash
- Fix codegen with overridden function names
- Fix for kernel hashing so it occurs after code generation and before loading to fix a bug with stale kernel cache
- Fix for `wp.BVH.refit()` when executed on the CPU
- Fix adjoint of `wp.struct` constructor
- Fix element accessors for `wp.float16` vectors and matrices in Python
- Fix `wp.float16` members in structs
- Remove deprecated `wp.ScopedCudaGuard()`, please use `wp.ScopedDevice()` instead

## [0.9.0] - 2023-06-01

- Add support for in-place modifications to vector, matrix, and struct types inside kernels (will warn during backward pass with `wp.verbose` if using gradients)
- Add support for step-through VSCode debugging of kernel code with standalone LLVM compiler, see `wp.breakpoint()`, and `walkthrough_debug.py`
- Add support for default values on built-in functions
- Add support for multi-valued `@wp.func` functions
- Add support for `pass`, `continue`, and `break` statements
- Add missing `__sincos_stret` symbol for macOS
- Add support for gradient propagation through `wp.Mesh.points`, and other cases where arrays are passed to native functions
- Add support for Python `@` operator as an alias for `wp.matmul()`
- Add XPBD support for particle-particle collision
- Add support for individual particle radii: `ModelBuilder.add_particle` has a new `radius` argument, `Model.particle_radius` is now a Warp array
- Add per-particle flags as a `Model.particle_flags` Warp array, introduce `PARTICLE_FLAG_ACTIVE` to define whether a particle is being simulated and participates in contact dynamics
- Add support for Python bitwise operators `&`, `|`, `~`, `<<`, `>>`
- Switch to using standalone LLVM compiler by default for `cpu` devices
- Split `omni.warp` into `omni.warp.core` for Omniverse applications that want to use the Warp Python module with minimal additional dependencies
- Disable kernel gradient generation by default inside Omniverse for improved compile times
- Fix for bounds checking on element access of vector/matrix types
- Fix for stream initialization when a custom (non-primary) external CUDA context has been set on the calling thread
- Fix for duplicate `@wp.struct` registration during hot reload
- Fix for array `unot()` operator so kernel writers can use `if not array:` syntax
- Fix for case where dynamic loops are nested within unrolled loops
- Change `wp.hash_grid_point_id()` now returns -1 if the `wp.HashGrid` has not been reserved before
- Deprecate `wp.Model.soft_contact_distance` which is now replaced by `wp.Model.particle_radius`
- Deprecate single scalar particle radius (should be a per-particle array)

## 0.8.2 - 2023-04-21

- Add `ModelBuilder.soft_contact_max` to control the maximum number of soft contacts that can be registered. Use `Model.allocate_soft_contacts(new_count)` to change count on existing `Model` objects.
- Add support for `bool` parameters
- Add support for logical boolean operators with `int` types
- Fix for `wp.quat()` default constructor
- Fix conditional reassignments
- Add sign determination using angle weighted normal version of `wp.mesh_query_point()` as `wp.mesh_query_sign_normal()`
- Add sign determination using winding number of `wp.mesh_query_point()` as `wp.mesh_query_sign_winding_number()`
- Add query point without sign determination `wp.mesh_query_no_sign()`

## 0.8.1 - 2023-04-13

- Fix for regression when passing flattened numeric lists as matrix arguments to kernels
- Fix for regressions when passing `wp.struct` types with uninitialized (`None`) member attributes

## 0.8.0 - 2023-04-05

- Add `Texture Write` node for updating dynamic RTX textures from Warp kernels / nodes
- Add multi-dimensional kernel support to Warp Kernel Node
- Add `wp.load_module()` to pre-load specific modules (pass `recursive=True` to load recursively)
- Add `wp.poisson()` for sampling Poisson distributions
- Add support for UsdPhysics schema see `wp.sim.parse_usd()`
- Add XPBD rigid body implementation plus diff. simulation examples
- Add support for standalone CPU compilation (no host-compiler) with LLVM backed, enable with `--standalone` build option
- Add support for per-timer color in `wp.ScopedTimer()`
- Add support for row-based construction of matrix types outside of kernels
- Add support for setting and getting row vectors for Python matrices, see `matrix.get_row()`, `matrix.set_row()`
- Add support for instantiating `wp.struct` types within kernels
- Add support for indexed arrays, `slice = array[indices]` will now generate a sparse slice of array data
- Add support for generic kernel params, use `def compute(param: Any):`
- Add support for `with wp.ScopedDevice("cuda") as device:` syntax (same for `wp.ScopedStream()`, `wp.Tape()`)
- Add support for creating custom length vector/matrices inside kernels, see `wp.vector()`, and `wp.matrix()`
- Add support for creating identity matrices in kernels with, e.g.: `I = wp.identity(n=3, dtype=float)`
- Add support for unary plus operator (`wp.pos()`)
- Add support for `wp.constant` variables to be used directly in Python without having to use `.val` member
- Add support for nested `wp.struct` types
- Add support for returning `wp.struct` from functions
- Add `--quick` build for faster local dev. iteration (uses a reduced set of SASS arches)
- Add optional `requires_grad` parameter to `wp.from_torch()` to override gradient allocation
- Add type hints for generic vector / matrix types in Python stubs
- Add support for custom user function recording in `wp.Tape()`
- Add support for registering CUTLASS `wp.matmul()` with tape backward pass
- Add support for grids with > 2^31 threads (each dimension may be up to INT_MAX in length)
- Add CPU fallback for `wp.matmul()`
- Optimizations for `wp.launch()`, up to 3x faster launches in common cases
- Fix `wp.randf()` conversion to float to reduce bias for uniform sampling
- Fix capture of `wp.func` and `wp.constant` types from inside Python closures
- Fix for CUDA on WSL
- Fix for matrices in structs
- Fix for transpose indexing for some non-square matrices
- Enable Python faulthandler by default
- Update to VS2019

### Breaking Changes

- `wp.constant` variables can now be treated as their true type, accessing the underlying value through `constant.val` is no longer supported
- `wp.sim.model.ground_plane` is now a `wp.array` to support gradient, users should call `builder.set_ground_plane()` to create the ground 
- `wp.sim` capsule, cones, and cylinders are now aligned with the default USD up-axis

## 0.7.2 - 2023-02-15

- Reduce test time for vec/math types
- Clean-up CUDA disabled build pipeline
- Remove extension.gen.toml to make Kit packages Python version independent
- Handle additional cases for array indexing inside Python

## 0.7.1 - 2023-02-14

- Disabling some slow tests for Kit
- Make unit tests run on first GPU only by default

## [0.7.0] - 2023-02-13

- Add support for arbitrary length / type vector and matrices e.g.: `wp.vec(length=7, dtype=wp.float16)`, see `wp.vec()`, and `wp.mat()`
- Add support for `array.flatten()`, `array.reshape()`, and `array.view()` with NumPy semantics
- Add support for slicing `wp.array` types in Python
- Add `wp.from_ptr()` helper to construct arrays from an existing allocation
- Add support for `break` statements in ranged-for and while loops (backward pass support currently not implemented)
- Add built-in mathematic constants, see `wp.pi`, `wp.e`, `wp.log2e`, etc.
- Add built-in conversion between degrees and radians, see `wp.degrees()`, `wp.radians()`
- Add security pop-up for Kernel Node
- Improve error handling for kernel return values

## 0.6.3 - 2023-01-31

- Add DLPack utilities, see `wp.from_dlpack()`, `wp.to_dlpack()`
- Add Jax utilities, see `wp.from_jax()`, `wp.to_jax()`, `wp.device_from_jax()`, `wp.device_to_jax()`
- Fix for Linux Kit extensions OM-80132, OM-80133

## 0.6.2 - 2023-01-19

- Updated `wp.from_torch()` to support more data types
- Updated `wp.from_torch()` to automatically determine the target Warp data type if not specified
- Updated `wp.from_torch()` to support non-contiguous tensors with arbitrary strides
- Add CUTLASS integration for dense GEMMs, see `wp.matmul()` and `wp.matmul_batched()`
- Add QR and Eigen decompositions for `mat33` types, see `wp.qr3()`, and `wp.eig3()`
- Add default (zero) constructors for matrix types
- Add a flag to suppress all output except errors and warnings (set `wp.config.quiet = True`)
- Skip recompilation when Kernel Node attributes are edited
- Allow optional attributes for Kernel Node
- Allow disabling backward pass code-gen on a per-kernel basis, use `@wp.kernel(enable_backward=False)`
- Replace Python `imp` package with `importlib`
- Fix for quaternion slerp gradients (`wp.quat_slerp()`)

## 0.6.1 - 2022-12-05

- Fix for non-CUDA builds
- Fix strides computation in array_t constructor, fixes a bug with accessing mesh indices through mesh.indices[]
- Disable backward pass code generation for kernel node (4-6x faster compilation)
- Switch to linbuild for universal Linux binaries (affects TeamCity builds only)

## 0.6.0 - 2022-11-28

- Add support for CUDA streams, see `wp.Stream`, `wp.get_stream()`, `wp.set_stream()`, `wp.synchronize_stream()`, `wp.ScopedStream`
- Add support for CUDA events, see `wp.Event`, `wp.record_event()`, `wp.wait_event()`, `wp.wait_stream()`, `wp.Stream.record_event()`, `wp.Stream.wait_event()`, `wp.Stream.wait_stream()`
- Add support for PyTorch stream interop, see `wp.stream_from_torch()`, `wp.stream_to_torch()`
- Add support for allocating host arrays in pinned memory for asynchronous data transfers, use `wp.array(..., pinned=True)` (default is non-pinned)
- Add support for direct conversions between all scalar types, e.g.: `x = wp.uint8(wp.float64(3.0))`
- Add per-module option to enable fast math, use `wp.set_module_options({"fast_math": True})`, fast math is now *disabled* by default
- Add support for generating CUBIN kernels instead of PTX on systems with older drivers
- Add user preference options for CUDA kernel output ("ptx" or "cubin", e.g.: `wp.config.cuda_output = "ptx"` or per-module `wp.set_module_options({"cuda_output": "ptx"})`)
- Add kernel node for OmniGraph
- Add `wp.quat_slerp()`, `wp.quat_to_axis_angle()`, `wp.rotate_rodriquez()` and adjoints for all remaining quaternion operations
- Add support for unrolling for-loops when range is a `wp.constant`
- Add support for arithmetic operators on built-in vector / matrix types outside of `wp.kernel`
- Add support for multiple solution variables in `wp.optim` Adam optimization
- Add nested attribute support for `wp.struct` attributes
- Add missing adjoint implementations for spatial math types, and document all functions with missing adjoints
- Add support for retrieving NanoVDB tiles and voxel size, see `wp.Volume.get_tiles()`, and `wp.Volume.get_voxel_size()`
- Add support for store operations on integer NanoVDB volumes, see `wp.volume_store_i()`
- Expose `wp.Mesh` points, indices, as arrays inside kernels, see `wp.mesh_get()`
- Optimizations for `wp.array` construction, 2-3x faster on average
- Optimizations for URDF import
- Fix various deployment issues by statically linking with all CUDA libs
- Update warp.so/warp.dll to CUDA Toolkit 11.5

## 0.5.1 - 2022-11-01

- Fix for unit tests in Kit

## [0.5.0] - 2022-10-31

- Add smoothed particle hydrodynamics (SPH) example, see `example_sph.py`
- Add support for accessing `array.shape` inside kernels, e.g.: `width = arr.shape[0]`
- Add dependency tracking to hot-reload modules if dependencies were modified
- Add lazy acquisition of CUDA kernel contexts (save ~300Mb of GPU memory in MGPU environments)
- Add BVH object, see `wp.Bvh` and `bvh_query_ray()`, `bvh_query_aabb()` functions
- Add component index operations for `spatial_vector`, `spatial_matrix` types
- Add `wp.lerp()` and `wp.smoothstep()` builtins
- Add `wp.optim` module with implementation of the Adam optimizer for float and vector types
- Add support for transient Python modules (fix for Houdini integration)
- Add `wp.length_sq()`, `wp.trace()` for vector / matrix types respectively
- Add missing adjoints for `wp.quat_rpy()`, `wp.determinant()`
- Add `wp.atomic_min()`, `wp.atomic_max()` operators
- Add vectorized version of `wp.sim.model.add_cloth_mesh()`
- Add NVDB volume allocation API, see `wp.Volume.allocate()`, and `wp.Volume.allocate_by_tiles()`
- Add NVDB volume write methods, see `wp.volume_store_i()`, `wp.volume_store_f()`, `wp.volume_store_v()`
- Add MGPU documentation
- Add example showing how to compute Jacobian of multiple environments in parallel, see `example_jacobian_ik.py`
- Add `wp.Tape.zero()` support for `wp.struct` types
- Make SampleBrowser an optional dependency for Kit extension
- Make `wp.Mesh` object accept both 1d and 2d arrays of face vertex indices
- Fix for reloading of class member kernel / function definitions using `importlib.reload()`
- Fix for hashing of `wp.constants()` not invalidating kernels
- Fix for reload when multiple `.ptx` versions are present
- Improved error reporting during code-gen

## [0.4.3] - 2022-09-20

- Update all samples to use GPU interop path by default
- Fix for arrays > 2GB in length
- Add support for per-vertex USD mesh colors with `wp.render` class

## 0.4.2 - 2022-09-07

- Register Warp samples to the sample browser in Kit
- Add NDEBUG flag to release mode kernel builds
- Fix for particle solver node when using a large number of particles
- Fix for broken cameras in Warp sample scenes

## 0.4.1 - 2022-08-30

- Add geometry sampling methods, see `wp.sample_unit_cube()`, `wp.sample_unit_disk()`, etc
- Add `wp.lower_bound()` for searching sorted arrays
- Add an option for disabling code-gen of backward pass to improve compilation times, see `wp.set_module_options({"enable_backward": False})`, True by default
- Fix for using Warp from Script Editor or when module does not have a `__file__` attribute
- Fix for hot reload of modules containing `wp.func()` definitions
- Fix for debug flags not being set correctly on CUDA when `wp.config.mode == "debug"`, this enables bounds checking on CUDA kernels in debug mode
- Fix for code gen of functions that do not return a value

## 0.4.0 - 2022-08-09

- Fix for FP16 conversions on GPUs without hardware support
- Fix for `runtime = None` errors when reloading the Warp module
- Fix for PTX architecture version when running with older drivers, see `wp.config.ptx_target_arch`
- Fix for USD imports from `__init__.py`, defer them to individual functions that need them
- Fix for robustness issues with sign determination for `wp.mesh_query_point()`
- Fix for `wp.HashGrid` memory leak when creating/destroying grids
- Add CUDA version checks for toolkit and driver
- Add support for cross-module `@wp.struct` references
- Support running even if CUDA initialization failed, use `wp.is_cuda_available()` to check availability
- Statically linking with the CUDA runtime library to avoid deployment issues

### Breaking Changes

- Removed `wp.runtime` reference from the top-level module, as it should be considered private

## 0.3.2 - 2022-07-19

- Remove Torch import from `__init__.py`, defer import to `wp.from_torch()`, `wp.to_torch()`

## [0.3.1] - 2022-07-12

- Fix for marching cubes reallocation after initialization
- Add support for closest point between line segment tests, see `wp.closest_point_edge_edge()` builtin
- Add support for per-triangle elasticity coefficients in simulation, see `wp.sim.ModelBuilder.add_cloth_mesh()`
- Add support for specifying default device, see `wp.set_device()`, `wp.get_device()`, `wp.ScopedDevice`
- Add support for multiple GPUs (e.g., `"cuda:0"`, `"cuda:1"`), see `wp.get_cuda_devices()`, `wp.get_cuda_device_count()`, `wp.get_cuda_device()`
- Add support for explicitly targeting the current CUDA context using device alias `"cuda"`
- Add support for using arbitrary external CUDA contexts, see `wp.map_cuda_device()`, `wp.unmap_cuda_device()`
- Add PyTorch device aliasing functions, see `wp.device_from_torch()`, `wp.device_to_torch()`

### Breaking Changes

- A CUDA device is used by default, if available (aligned with `wp.get_preferred_device()`)
- `wp.ScopedCudaGuard` is deprecated, use `wp.ScopedDevice` instead
- `wp.synchronize()` now synchronizes all devices; for finer-grained control, use `wp.synchronize_device()`
- Device alias `"cuda"` now refers to the current CUDA context, rather than a specific device like `"cuda:0"` or `"cuda:1"`

## 0.3.0 - 2022-07-08

- Add support for FP16 storage type, see `wp.float16`
- Add support for per-dimension byte strides, see `wp.array.strides`
- Add support for passing Python classes as kernel arguments, see `@wp.struct` decorator
- Add additional bounds checks for builtin matrix types
- Add additional floating point checks, see `wp.config.verify_fp`
- Add interleaved user source with generated code to aid debugging
- Add generalized GPU marching cubes implementation, see `wp.MarchingCubes` class
- Add additional scalar*matrix vector operators
- Add support for retrieving a single row from builtin types, e.g.: `r = m33[i]`
- Add  `wp.log2()` and `wp.log10()` builtins
- Add support for quickly instancing `wp.sim.ModelBuilder` objects to improve env. creation performance for RL
- Remove custom CUB version and improve compatibility with CUDA 11.7
- Fix to preserve external user-gradients when calling `wp.Tape.zero()`
- Fix to only allocate gradient of a Torch tensor if `requires_grad=True`
- Fix for missing `wp.mat22` constructor adjoint
- Fix for ray-cast precision in edge case on GPU (watertightness issue)
- Fix for kernel hot-reload when definition changes
- Fix for NVCC warnings on Linux
- Fix for generated function names when kernels are defined as class functions
- Fix for reload of generated CPU kernel code on Linux
- Fix for example scripts to output USD at 60 timecodes per-second (better Kit compatibility)

## [0.2.3] - 2022-06-13

- Fix for incorrect 4d array bounds checking
- Fix for `wp.constant` changes not updating module hash
- Fix for stale CUDA kernel cache when CPU kernels launched first
- Array gradients are now allocated along with the arrays and accessible as `wp.array.grad`, users should take care to always call `wp.Tape.zero()` to clear gradients between different invocations of `wp.Tape.backward()`
- Added `wp.array.fill_()` to set all entries to a scalar value (4-byte values only currently)

### Breaking Changes

- Tape `capture` option has been removed, users can now capture tapes inside existing CUDA graphs (e.g.: inside Torch)
- Scalar loss arrays should now explicitly set `requires_grad=True` at creation time

## 0.2.2 - 2022-05-30

- Fix for `from import *` inside Warp initialization
- Fix for body space velocity when using deforming Mesh objects with scale
- Fix for noise gradient discontinuities affecting `wp.curlnoise()`
- Fix for `wp.from_torch()` to correctly preserve shape
- Fix for URDF parser incorrectly passing density to scale parameter
- Optimizations for startup time from 3s -> 0.3s
- Add support for custom kernel cache location, Warp will now store generated binaries in the user's application directory
- Add support for cross-module function references, e.g.: call another modules @wp.func functions
- Add support for overloading `@wp.func` functions based on argument type
- Add support for calling built-in functions directly from Python interpreter outside kernels (experimental)
- Add support for auto-complete and docstring lookup for builtins in IDEs like VSCode, PyCharm, etc
- Add support for doing partial array copies, see `wp.copy()` for details
- Add support for accessing mesh data directly in kernels, see `wp.mesh_get_point()`, `wp.mesh_get_index()`, `wp.mesh_eval_face_normal()`
- Change to only compile for targets where kernel is launched (e.g.: will not compile CPU unless explicitly requested)

### Breaking Changes

- Builtin methods such as `wp.quat_identity()` now call the Warp native implementation directly and will return a `wp.quat` object instead of NumPy array
- NumPy implementations of many builtin methods have been moved to `wp.utils` and will be deprecated
- Local `@wp.func` functions should not be namespaced when called, e.g.: previously `wp.myfunc()` would work even if `myfunc()` was not a builtin
- Removed `wp.rpy2quat()`, please use `wp.quat_rpy()` instead

## 0.2.1 - 2022-05-11

- Fix for unit tests in Kit

## [0.2.0] - 2022-05-02

### Warp Core

- Fix for unrolling loops with negative bounds
- Fix for unresolved symbol `hash_grid_build_device()` not found when lib is compiled without CUDA support
- Fix for failure to load nvrtc-builtins64_113.dll when user has a newer CUDA toolkit installed on their machine
- Fix for conversion of Torch tensors to `wp.array` with a vector dtype (incorrect row count)
- Fix for `warp.dll` not found on some Windows installations
- Fix for macOS builds on Clang 13.x
- Fix for step-through debugging of kernels on Linux
- Add argument type checking for user defined `@wp.func` functions
- Add support for custom iterable types, supports ranges, hash grid, and mesh query objects
- Add support for multi-dimensional arrays, for example use `x = array[i,j,k]` syntax to address a 3-dimensional array
- Add support for multi-dimensional kernel launches, use `launch(kernel, dim=(i,j,k), ...` and `i,j,k = wp.tid()` to obtain thread indices
- Add support for bounds-checking array memory accesses in debug mode, use `wp.config.mode = "debug"` to enable
- Add support for differentiating through dynamic and nested for-loops
- Add support for evaluating MLP neural network layers inside kernels with custom activation functions, see `wp.mlp()`
- Add additional NVDB sampling methods and adjoints, see `wp.volume_sample_i()`, `wp.volume_sample_f()`, and `wp.volume_sample_vec()`
- Add support for loading zlib compressed NVDB volumes, see `wp.Volume.load_from_nvdb()`
- Add support for triangle intersection testing, see `wp.intersect_tri_tri()`
- Add support for NVTX profile zones in `wp.ScopedTimer()`
- Add support for additional transform and quaternion math operations, see `wp.inverse()`, `wp.quat_to_matrix()`, `wp.quat_from_matrix()`
- Add fast math (`--fast-math`) to kernel compilation by default
- Add `wp.torch` import by default (if PyTorch is installed)

### Warp Kit

- Add Kit menu for browsing Warp documentation and example scenes under 'Window->Warp'
- Fix for OgnParticleSolver.py example when collider is coming from Read Prim into Bundle node

### Warp Sim

- Fix for joint attachment forces
- Fix for URDF importer and floating base support
- Add examples showing how to use differentiable forward kinematics to solve inverse kinematics
- Add examples for URDF cartpole and quadruped simulation

### Breaking Changes

- `wp.volume_sample_world()` is now replaced by `wp.volume_sample_f/i/vec()` which operate in index (local) space. Users should use `wp.volume_world_to_index()` to transform points from world space to index space before sampling.
- `wp.mlp()` expects multi-dimensional arrays instead of one-dimensional arrays for inference, all other semantics remain the same as earlier versions of this API.
- `wp.array.length` member has been removed, please use `wp.array.shape` to access array dimensions, or use `wp.array.size` to get total element count
- Marking `dense_gemm()`, `dense_chol()`, etc methods as experimental until we revisit them

## 0.1.25 - 2022-03-20

- Add support for class methods to be Warp kernels
- Add HashGrid reserve() so it can be used with CUDA graphs
- Add support for CUDA graph capture of tape forward/backward passes
- Add support for Python 3.8.x and 3.9.x
- Add hyperbolic trigonometric functions, see `wp.tanh()`, `wp.sinh()`, `wp.cosh()`
- Add support for floored division on integer types
- Move tests into core library so they can be run in Kit environment

## 0.1.24 - 2022-03-03

### Warp Core

- Add NanoVDB support, see `wp.volume_sample*()` methods
- Add support for reading compile-time constants in kernels, see `wp.constant()`
- Add support for __cuda_array_interface__ protocol for zero-copy interop with PyTorch, see `wp.torch.to_torch()`
- Add support for additional numeric types, i8, u8, i16, u16, etc
- Add better checks for device strings during allocation / launch
- Add support for sampling random numbers with a normal distribution, see `wp.randn()`
- Upgrade to CUDA 11.3
- Update example scenes to Kit 103.1
- Deduce array dtype from np.array when one is not provided
- Fix for ranged for loops with negative step sizes
- Fix for 3d and 4d spherical gradient distributions

## 0.1.23 - 2022-02-17

### Warp Core

- Fix for generated code folder being removed during Showroom installation
- Fix for macOS support
- Fix for dynamic for-loop code gen edge case
- Add procedural noise primitives, see `wp.noise()`, `wp.pnoise()`, `wp.curlnoise()`
- Move simulation helpers our of test into `wp.sim` module

## 0.1.22 - 2022-02-14

### Warp Core

- Fix for .so reloading on Linux
- Fix for while loop code-gen in some edge cases
- Add rounding functions `wp.round()`, `wp.rint()`, `wp.trunc()`, `wp.floor()`, `wp.ceil()`
- Add support for printing strings and formatted strings from kernels
- Add MSVC compiler version detection and require minimum

### Warp Sim

- Add support for universal and compound joint types

## 0.1.21 - 2022-01-19

### Warp Core

- Fix for exception on shutdown in empty `wp.array` objects
- Fix for hot reload of CPU kernels in Kit
- Add hash grid primitive for point-based spatial queries, see `wp.hash_grid_query()`, `wp.hash_grid_query_next()`
- Add new PRNG methods using PCG-based generators, see `wp.rand_init()`, `wp.randf()`, `wp.randi()`
- Add support for AABB mesh queries, see `wp.mesh_query_aabb()`, `wp.mesh_query_aabb_next()`
- Add support for all Python `range()` loop variants
- Add builtin vec2 type and additional math operators, `wp.pow()`, `wp.tan()`, `wp.atan()`, `wp.atan2()`
- Remove dependency on CUDA driver library at build time
- Remove unused NVRTC binary dependencies (50mb smaller Linux distribution)

### Warp Sim

- Bundle import of multiple shapes for simulation nodes
- New OgnParticleVolume node for sampling shapes -> particles
- New OgnParticleSolver node for DEM style granular materials

## 0.1.20 - 2021-11-02

- Updates to the ripple solver for GTC (support for multiple colliders, buoyancy, etc)

## 0.1.19 - 2021-10-15

- Publish from 2021.3 to avoid omni.graph database incompatibilities

## 0.1.18 - 2021-10-08

- Enable Linux support (tested on 20.04)

## 0.1.17 - 2021-09-30

- Fix for 3x3 SVD adjoint
- Fix for A6000 GPU (bump compute model to sm_52 minimum)
- Fix for .dll unload on rebuild
- Fix for possible array destruction warnings on shutdown
- Rename spatial_transform -> transform
- Documentation update

## 0.1.16 - 2021-09-06

- Fix for case where simple assignments (a = b) incorrectly generated reference rather than value copy
- Handle passing zero-length (empty) arrays to kernels

## 0.1.15 - 2021-09-03

- Add additional math library functions (asin, etc)
- Add builtin 3x3 SVD support
- Add support for named constants (True, False, None)
- Add support for if/else statements (differentiable)
- Add custom memset kernel to avoid CPU overhead of cudaMemset()
- Add rigid body joint model to `wp.sim` (based on Brax)
- Add Linux, MacOS support in core library
- Fix for incorrectly treating pure assignment as reference instead of value copy
- Removes the need to transfer array to CPU before numpy conversion (will be done implicitly)
- Update the example OgnRipple wave equation solver to use bundles

## 0.1.14 - 2021-08-09

- Fix for out-of-bounds memory access in CUDA BVH
- Better error checking after kernel launches (use `wp.config.verify_cuda=True`)
- Fix for vec3 normalize adjoint code

## 0.1.13 - 2021-07-29

- Remove OgnShrinkWrap.py test node

## 0.1.12 - 2021-07-29

- Switch to Woop et al.'s watertight ray-tri intersection test
- Disable --fast-math in CUDA compilation step for improved precision

## 0.1.11 - 2021-07-28

- Fix for `wp.mesh_query_ray()` returning incorrect t-value

## 0.1.10 - 2021-07-28

- Fix for OV extension fwatcher filters to avoid hot-reload loop due to OGN regeneration

## 0.1.9 - 2021-07-21

- Fix for loading sibling DLL paths
- Better type checking for built-in function arguments
- Added runtime docs, can now list all builtins using `wp.print_builtins()`

## 0.1.8 - 2021-07-14

- Fix for hot-reload of CUDA kernels
- Add Tape object for replaying differentiable kernels
- Add helpers for Torch interop (convert `torch.Tensor` to `wp.Array`)

## 0.1.7 - 2021-07-05

- Switch to NVRTC for CUDA runtime
- Allow running without host compiler
- Disable asserts in kernel release mode (small perf. improvement)

## 0.1.6 - 2021-06-14

- Look for CUDA toolchain in target-deps

## 0.1.5 - 2021-06-14

- Rename OgLang -> Warp
- Improve CUDA environment error checking
- Clean-up some logging, add verbose mode (`wp.config.verbose`)

## 0.1.4 - 2021-06-10

- Add support for mesh raycast

## 0.1.3 - 2021-06-09

- Add support for unary negation operator
- Add support for mutating variables during dynamic loops (non-differentiable)
- Add support for in-place operators
- Improve kernel cache start up times (avoids adjointing before cache check)
- Update README.md with requirements / examples

## 0.1.2 - 2021-06-03

- Add support for querying mesh velocities
- Add CUDA graph support, see `wp.capture_begin()`, `wp.capture_end()`, `wp.capture_launch()`
- Add explicit initialization phase, `wp.init()`
- Add variational Euler solver (sim)
- Add contact caching, switch to nonlinear friction model (sim)

- Fix for Linux/macOS support

## 0.1.1 - 2021-05-18

- Fix bug with conflicting CUDA contexts

## 0.1.0 - 2021-05-17

- Initial publish for alpha testing

[Unreleased]: https://github.com/NVIDIA/warp/compare/v1.5.1...HEAD
[1.5.1]: https://github.com/NVIDIA/warp/releases/tag/v1.5.1
[1.5.0]: https://github.com/NVIDIA/warp/releases/tag/v1.5.0
[1.4.2]: https://github.com/NVIDIA/warp/releases/tag/v1.4.2
[1.4.1]: https://github.com/NVIDIA/warp/releases/tag/v1.4.1
[1.4.0]: https://github.com/NVIDIA/warp/releases/tag/v1.4.0
[1.3.3]: https://github.com/NVIDIA/warp/releases/tag/v1.3.3
[1.3.2]: https://github.com/NVIDIA/warp/releases/tag/v1.3.2
[1.3.1]: https://github.com/NVIDIA/warp/releases/tag/v1.3.1
[1.3.0]: https://github.com/NVIDIA/warp/releases/tag/v1.3.0
[1.2.2]: https://github.com/NVIDIA/warp/releases/tag/v1.2.2
[1.2.1]: https://github.com/NVIDIA/warp/releases/tag/v1.2.1
[1.2.0]: https://github.com/NVIDIA/warp/releases/tag/v1.2.0
[1.1.0]: https://github.com/NVIDIA/warp/releases/tag/v1.1.0
[1.0.2]: https://github.com/NVIDIA/warp/releases/tag/v1.0.2
[1.0.1]: https://github.com/NVIDIA/warp/releases/tag/v1.0.1
[1.0.0]: https://github.com/NVIDIA/warp/releases/tag/v1.0.0
[0.15.1]: https://github.com/NVIDIA/warp/releases/tag/v0.15.1
[0.15.0]: https://github.com/NVIDIA/warp/releases/tag/v0.15.0
[0.13.0]: https://github.com/NVIDIA/warp/releases/tag/v0.13.0
[0.11.0]: https://github.com/NVIDIA/warp/releases/tag/v0.11.0
[1.0.0-beta.6]: https://github.com/NVIDIA/warp/releases/tag/v1.0.0-beta.6
[1.0.0-beta.5]: https://github.com/NVIDIA/warp/releases/tag/v1.0.0-beta.5
[0.10.1]: https://github.com/NVIDIA/warp/releases/tag/v0.10.1
[0.9.0]: https://github.com/NVIDIA/warp/releases/tag/v0.9.0
[0.7.0]: https://github.com/NVIDIA/warp/releases/tag/v0.7.0
[0.5.0]: https://github.com/NVIDIA/warp/releases/tag/v0.5.0
[0.4.3]: https://github.com/NVIDIA/warp/releases/tag/v0.4.3
[0.3.1]: https://github.com/NVIDIA/warp/releases/tag/v0.3.1
[0.2.3]: https://github.com/NVIDIA/warp/releases/tag/v0.2.3
[0.2.0]: https://github.com/NVIDIA/warp/releases/tag/v0.2.0<|MERGE_RESOLUTION|>--- conflicted
+++ resolved
@@ -37,13 +37,10 @@
 - Fix the OpenGL renderer not working when multiple instances exist at the same time ([GH-385](https://github.com/NVIDIA/warp/issues/385)).
 - Negative constants evaluate to compile-time constants (fixes [GH-403](https://github.com/NVIDIA/warp/issues/403))
 - Fix `AttributeError` crash in the OpenGL renderer when moving the camera ([GH-426](https://github.com/NVIDIA/warp/issues/426)).
-<<<<<<< HEAD
 - Fix `tile_register_t` `extract()` and `valid()` methods.
-=======
 - Fix the OpenGL renderer now correctly displaying duplicate cylinder shapes ([GH-388](https://github.com/NVIDIA/warp/issues/388)).
 - Fix the OpenGL renderer now correctly displaying duplicate capsule, cone, and cylinder shapes ([GH-388](https://github.com/NVIDIA/warp/issues/388)).
 - Fix the OpenGL renderer now correctly displaying duplicate cylinder and mesh shapes ([GH-388](https://github.com/NVIDIA/warp/issues/388)).
->>>>>>> 41ef6ca6
 
 ## [1.5.1] - 2025-01-02
 
