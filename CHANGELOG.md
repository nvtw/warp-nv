--- conflicted
+++ resolved
@@ -16,13 +16,10 @@
 - Fix array in-place op (`+=`, `-=`) adjoints to compute gradients correctly in the backwards pass.
 - `wp.sim.Model.edge_indices` now includes boundary edges
 - Allow shadowing builtin functions ([GH-308](https://github.com/NVIDIA/warp/issues/308))
-<<<<<<< HEAD
 - Fix a bug in which Python docstrings would be created as local function variables in generated code.
 - Allow passing custom launch dimensions to `jax_kernel()`.
 - Add new Jax interoperability examples for sharding and matrix multiplication (see Interoperability documentation).
-=======
 - Fix a rare crash during error reporting on some systems.
->>>>>>> 4fde12f7
 
 ## [1.3.3] - 2024-09-04
 
